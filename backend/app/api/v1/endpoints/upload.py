from fastapi import APIRouter, Depends, HTTPException, UploadFile, File, status, Request
from sqlalchemy.orm import Session
from typing import List, Dict, Any, Optional
import pandas as pd
import io
import uuid
import hashlib
from datetime import datetime
import logging

from app.core.database import get_db
from app.core.config import settings
from app.core.audit_logger import security_audit_logger
from app.core.error_sanitizer import error_sanitizer, create_secure_error_response
from app.schemas.error import ErrorCategory, ErrorSeverity
from app.core.exceptions import ValidationException, SystemException
from app.models.user import User
from app.models.transaction import Transaction
from app.core.cookie_auth import get_current_user_from_cookie
from app.services.categorization import CategorizationService
from app.services.csv_parser import CSVParser, ParsingResult
from app.services.file_validator import FileValidator, ValidationResult, ThreatLevel
from app.services.malware_scanner import scan_file_for_malware
from app.services.upload_monitor import check_upload_allowed, record_upload
from app.services.content_sanitizer import sanitize_csv_content, SanitizationLevel
from app.services.simple_sandbox_analyzer import analyze_file_in_sandbox, AnalysisType
from app.core.websocket_manager import (
    emit_validation_progress,
    emit_scanning_progress,
    emit_parsing_progress,
    emit_database_progress,
    emit_categorization_progress
)
<<<<<<< HEAD
from app.core.background_jobs import (
    process_file_upload,
    get_job_status,
    cancel_job,
    get_job_result,
    JobStatus
)
=======
from app.core.background_jobs import job_manager, JobPriority, JobState
>>>>>>> 2bc20f74

router = APIRouter()
logger = logging.getLogger(__name__)

# Constants for secure hash handling
HASH_DISPLAY_LENGTH = 16

def calculate_file_hash_streaming(file_content: bytes, chunk_size: int = 8192) -> str:
    """Calculate SHA256 hash with streaming for memory efficiency"""
    hash_obj = hashlib.sha256()
    for i in range(0, len(file_content), chunk_size):
        chunk = file_content[i:i + chunk_size]
        hash_obj.update(chunk)
    return hash_obj.hexdigest()

def truncate_hash_for_display(hash_value: str) -> str:
    """Truncate hash for secure display in logs and responses"""
    return f"{hash_value[:HASH_DISPLAY_LENGTH]}..."

@router.post("/csv")
async def upload_csv(
    request: Request,
    file: UploadFile = File(...),
    batch_id: Optional[str] = None,
    force_sync: bool = False,
    current_user: User = Depends(get_current_user_from_cookie),
    db: Session = Depends(get_db)
):
    """
    Upload and process CSV file with intelligent async/sync routing.
    
    This endpoint automatically routes files based on size:
    - Small files (< 5MB): Processed synchronously for immediate results
    - Large files (>= 5MB): Automatically routed to async processing unless force_sync=True
    
    Features SHA256 hash-based duplicate prevention:
    - Each file's content is hashed using SHA256
    - Hash serves as batch_id for tracking and deduplication
    - Rejects duplicates with HTTP 409 and clear error message
    - Maintains existing DELETE /api/v1/transactions/import-batch/{hash} functionality
    
    Parameters:
    - force_sync: If True, forces synchronous processing even for large files
    
    Security measures include file validation, malware scanning, content sanitization,
    and comprehensive audit logging for financial compliance.
    """
    
    file_validator = FileValidator()
    start_time = datetime.utcnow()
    
    # Basic file validation
    if not file.filename:
        security_audit_logger.log_file_upload_failure(
            user_id=str(current_user.id),
            filename="<no filename>",
            file_size=0,
            error="No filename provided",
            request=request
        )
        raise HTTPException(
            status_code=status.HTTP_400_BAD_REQUEST,
            detail="Filename is required"
        )
    
    try:
        # Read file content
        content = await file.read()
        file_size = len(content)
        
        # Log upload attempt
        security_audit_logger.log_file_upload_attempt(
            user_id=str(current_user.id),
            filename=file.filename,
            file_size=file_size,
            timestamp=start_time,
            request=request
        )
        
        logger.info(f"Processing file upload: {file.filename}, size: {file_size} bytes, user: {current_user.id}")
        
        # Intelligent routing: Large files (>=5MB) go to async processing unless forced sync
        ASYNC_THRESHOLD = 5 * 1024 * 1024  # 5MB
        should_process_async = file_size >= ASYNC_THRESHOLD and not force_sync
        
        if should_process_async:
            logger.info(f"Routing large file ({file_size} bytes) to async processing for user {current_user.id}")
            
            # Route to async processing - delegate to the async endpoint logic
            try:
                # Validate priority (default to normal for auto-routed files)
                job_priority = JobPriority.NORMAL
                
                # Basic file type validation (early check)
                if not file.filename.lower().endswith('.csv'):
                    security_audit_logger.log_file_upload_failure(
                        user_id=str(current_user.id),
                        filename=file.filename,
                        file_size=file_size,
                        error="Invalid file extension",
                        request=request
                    )
                    raise HTTPException(
                        status_code=status.HTTP_400_BAD_REQUEST,
                        detail="Only CSV files are supported"
                    )
                
                # Basic size validation (should already pass but double-check)
                max_size = settings.MAX_FILE_SIZE
                if file_size > max_size:
                    security_audit_logger.log_file_size_violation(
                        user_id=str(current_user.id),
                        filename=file.filename,
                        file_size=file_size,
                        max_allowed=max_size,
                        request=request
                    )
                    raise HTTPException(
                        status_code=status.HTTP_400_BAD_REQUEST,
                        detail=f"File too large. Maximum size: {max_size / (1024*1024):.1f} MB"
                    )
                
                # Check user job limits
                user_jobs = await job_manager.get_user_jobs(str(current_user.id), limit=50)
                active_jobs = [job for job in user_jobs if job.state in ['queued', 'started', 'processing']]
                
                if len(active_jobs) >= settings.MAX_CONCURRENT_JOBS_PER_USER:
                    raise HTTPException(
                        status_code=status.HTTP_429_TOO_MANY_REQUESTS,
                        detail=f"Too many active jobs. Maximum concurrent jobs: {settings.MAX_CONCURRENT_JOBS_PER_USER}"
                    )
                
                # Generate SHA256 file hash for batch_id (duplicate prevention)
                if not batch_id:
                    file_hash = calculate_file_hash_streaming(content)
                    batch_id = file_hash
                    
                    logger.info(f"Generated SHA256 hash for {file.filename}: {truncate_hash_for_display(file_hash)} (size: {file_size} bytes)")
                    
                    # Early duplicate detection
                    existing_upload = db.query(Transaction).filter(
                        Transaction.user_id == current_user.id,
                        Transaction.import_batch == file_hash
                    ).first()
                    
                    if existing_upload:
                        security_audit_logger.log_file_upload_failure(
                            user_id=str(current_user.id),
                            filename=file.filename,
                            file_size=file_size,
                            error=f"Duplicate file upload detected - hash: {truncate_hash_for_display(file_hash)}",
                            request=request
                        )
                        
                        logger.warning(f"Duplicate file upload rejected for user {current_user.id}: hash {truncate_hash_for_display(file_hash)}")
                        
                        raise HTTPException(
                            status_code=status.HTTP_409_CONFLICT,
                            detail={
                                "message": "This file has already been uploaded",
                                "duplicate_batch_id": file_hash,
                                "error_code": "DUPLICATE_FILE_UPLOAD",
                                "suggested_action": f"Use DELETE /api/v1/transactions/import-batch/{file_hash} to remove the previous upload before re-uploading"
                            }
                        )
                
                # Get client info for monitoring
                client_ip = request.client.host if request.client else None
                user_agent = request.headers.get("User-Agent")
                
                # Queue the background job
                job_id = await job_manager.queue_csv_upload_job(
                    user_id=str(current_user.id),
                    file_content=content,
                    filename=file.filename,
                    file_size=file_size,
                    batch_id=batch_id,
                    client_ip=client_ip,
                    user_agent=user_agent,
                    priority=job_priority
                )
                
                # Estimate processing time based on file size
                estimated_time_minutes = max(1, file_size / (1024 * 1024))  # Rough estimate: 1 minute per MB
                if file_size > 5 * 1024 * 1024:  # Files > 5MB get longer estimates
                    estimated_time_minutes *= 1.5
                
                processing_time = (datetime.utcnow() - start_time).total_seconds()
                
                # Return async response with routing information
                return {
                    "message": "Large file automatically routed to background processing",
                    "processing_mode": "async",
                    "routing_reason": f"File size ({file_size:,} bytes) exceeds sync threshold ({ASYNC_THRESHOLD:,} bytes)",
                    "job_id": job_id,
                    "batch_id": batch_id,
                    "file_hash": batch_id,
                    "status": "queued",
                    "priority": job_priority.value,
                    "file_info": {
                        "filename": file.filename,
                        "file_size": file_size,
                        "estimated_processing_time_minutes": round(estimated_time_minutes, 1)
                    },
                    "tracking": {
                        "status_endpoint": f"/api/v1/upload/jobs/{job_id}/status",
                        "progress_endpoint": f"/api/v1/upload/jobs/{job_id}/progress",
                        "cancel_endpoint": f"/api/v1/upload/jobs/{job_id}/cancel",
                        "websocket_updates": "Connect to WebSocket for real-time progress"
                    },
                    "queue_info": {
                        "position_estimate": "Processing will begin shortly",
                        "active_jobs": len(active_jobs),
                        "max_concurrent": settings.MAX_CONCURRENT_JOBS_PER_USER
                    },
                    "performance": {
                        "queue_time": processing_time,
                        "estimated_total_time_minutes": round(estimated_time_minutes, 1)
                    },
                    "instructions": {
                        "monitoring": "Use the provided tracking endpoints to monitor progress",
                        "websocket": "Connect to WebSocket for real-time updates",
                        "completion": "You'll receive a completion notification via WebSocket",
                        "force_sync": "Add '?force_sync=true' to force synchronous processing for large files"
                    }
                }
                
            except HTTPException:
                # Re-raise HTTP exceptions
                raise
            except Exception as e:
                # Create sanitized error response for unexpected errors
                error_detail = create_secure_error_response(
                    exception=e,
                    error_code="ASYNC_ROUTING_ERROR",
                    error_category=ErrorCategory.SYSTEM_ERROR,
                    correlation_id=str(uuid.uuid4()),
                    user_message="Failed to route large file to background processing. Please try again.",
                    suggested_action="If the problem persists, try adding '?force_sync=true' to process the file synchronously."
                )
                
                security_audit_logger.log_file_upload_failure(
                    user_id=str(current_user.id),
                    filename=file.filename,
                    file_size=file_size,
                    error=f"Async routing error: {error_detail.correlation_id}",
                    request=request
                )
                
                logger.error(f"Failed to route large file to async processing: {error_detail.correlation_id}")
                raise HTTPException(
                    status_code=status.HTTP_500_INTERNAL_SERVER_ERROR,
                    detail=error_detail.user_message
                )
        
        # Continue with synchronous processing for small files or forced sync
        if should_process_async:
            logger.info(f"Large file forced to sync processing by user request: {file.filename}")
        else:
            logger.info(f"Processing small file ({file_size} bytes) synchronously: {file.filename}")
        
        # Get client info for monitoring
        client_ip = request.client.host if request.client else None
        user_agent = request.headers.get("User-Agent")
        
        # Step 1: Check upload permissions and rate limits
        upload_allowed, deny_reason = await check_upload_allowed(
            user_id=str(current_user.id),
            filename=file.filename,
            file_size=file_size,
            file_content=content,
            ip_address=client_ip,
            user_agent=user_agent
        )
        
        if not upload_allowed:
            await record_upload(
                user_id=str(current_user.id),
                filename=file.filename,
                file_size=file_size,
                file_content=content,
                success=False,
                ip_address=client_ip,
                user_agent=user_agent,
                error=deny_reason
            )
            
            security_audit_logger.log_file_upload_failure(
                user_id=str(current_user.id),
                filename=file.filename,
                file_size=file_size,
                error=f"Upload denied: {deny_reason}",
                request=request
            )
            
            raise HTTPException(
                status_code=status.HTTP_429_TOO_MANY_REQUESTS,
                detail=deny_reason
            )
        
        # Generate SHA256 file hash for batch_id (replaces UUID for duplicate prevention)
        if not batch_id:
            # Compute hash early for security and performance with streaming for memory efficiency
            file_hash = calculate_file_hash_streaming(content)
            batch_id = file_hash
            
            logger.info(f"Generated SHA256 hash for {file.filename}: {truncate_hash_for_display(file_hash)} (size: {file_size} bytes)")
            
            # Early duplicate detection - check before any processing for optimal performance
            existing_upload = db.query(Transaction).filter(
                Transaction.user_id == current_user.id,
                Transaction.import_batch == file_hash
            ).first()
            
            if existing_upload:
                # Log security event for duplicate attempt
                security_audit_logger.log_file_upload_failure(
                    user_id=str(current_user.id),
                    filename=file.filename,
                    file_size=file_size,
                    error=f"Duplicate file upload detected - hash: {truncate_hash_for_display(file_hash)}",
                    request=request
                )
                
                logger.warning(f"Duplicate file upload rejected for user {current_user.id}: hash {truncate_hash_for_display(file_hash)}")
                
                # Secure error response with actionable information
                raise HTTPException(
                    status_code=status.HTTP_409_CONFLICT,
                    detail={
                        "message": "This file has already been uploaded",
                        "duplicate_batch_id": file_hash,
                        "error_code": "DUPLICATE_FILE_UPLOAD",
                        "suggested_action": f"Use DELETE /api/v1/transactions/import-batch/{file_hash} to remove the previous upload before re-uploading"
                    }
                )
        
        # Emit initial progress
        await emit_validation_progress(
            batch_id=batch_id,
            progress=5.0,
            message="Starting file upload process",
            user_id=str(current_user.id),
            details={"filename": file.filename, "size": file_size}
        )
        
        # Step 2: Comprehensive file validation
        await emit_validation_progress(
            batch_id=batch_id,
            progress=10.0,
            message="Validating file format and structure",
            user_id=str(current_user.id)
        )
        
        validation_result = await file_validator.validate_file(
            file_content=content,
            filename=file.filename,
            user_id=str(current_user.id)
        )
        
        await emit_validation_progress(
            batch_id=batch_id,
            progress=20.0,
            message="File validation completed",
            user_id=str(current_user.id),
            details={"threat_level": validation_result.threat_level.value}
        )
        
        # Handle validation results
        if validation_result.validation_result == ValidationResult.REJECTED:
            security_audit_logger.log_file_rejected(
                user_id=str(current_user.id),
                filename=file.filename,
                reason="Failed security validation",
                threat_indicators=validation_result.errors,
                request=request
            )
            
            raise HTTPException(
                status_code=status.HTTP_400_BAD_REQUEST,
                detail={
                    "message": "File failed security validation",
                    "errors": validation_result.errors,
                    "threat_level": validation_result.threat_level.value
                }
            )
        
        elif validation_result.validation_result == ValidationResult.QUARANTINED:
            security_audit_logger.log_file_quarantined(
                user_id=str(current_user.id),
                filename=file.filename,
                quarantine_id=validation_result.quarantine_id,
                reason="Suspicious content detected",
                request=request
            )
            
            raise HTTPException(
                status_code=status.HTTP_400_BAD_REQUEST,
                detail={
                    "message": "File quarantined due to suspicious content",
                    "quarantine_id": validation_result.quarantine_id,
                    "warnings": validation_result.warnings,
                    "threat_level": validation_result.threat_level.value
                }
            )
        
        # Step 2: Malware scanning
        await emit_scanning_progress(
            batch_id=batch_id,
            progress=25.0,
            message="Scanning file for malware and threats",
            user_id=str(current_user.id)
        )
        
        malware_scan_result = await scan_file_for_malware(
            file_content=content,
            filename=file.filename,
            user_id=str(current_user.id)
        )
        

        
        await emit_scanning_progress(
            batch_id=batch_id,
            progress=40.0,
            message="Malware scan completed - file is clean",
            user_id=str(current_user.id),
            details={
                "threats_detected": len(malware_scan_result.threats_detected),
                "scan_engines": malware_scan_result.total_engines
            }
        )
        
        if not malware_scan_result.is_clean:
            security_audit_logger.log_malware_detected(
                user_id=str(current_user.id),
                filename=file.filename,
                malware_type="multiple_engines",
                signature=f"{len(malware_scan_result.threats_detected)} threats detected",
                request=request
            )
            
            raise HTTPException(
                status_code=status.HTTP_400_BAD_REQUEST,
                detail={
                    "message": "Malware detected in file",
                    "threats": [
                        {
                            "engine": threat.engine.value,
                            "threat_type": threat.threat_type.value if threat.threat_type else None,
                            "threat_name": threat.threat_name,
                            "confidence": threat.confidence_score
                        }
                        for threat in malware_scan_result.threats_detected
                    ],
                    "scan_engines": malware_scan_result.total_engines,
                    "highest_confidence": malware_scan_result.highest_confidence
                }
            )
        
        # Step 2a: Sandbox analysis for suspicious files
        if validation_result.threat_level in [ThreatLevel.MEDIUM, ThreatLevel.HIGH, ThreatLevel.CRITICAL]:
            sandbox_result = await analyze_file_in_sandbox(
                file_content=content,
                filename=file.filename,
                user_id=str(current_user.id),
                analysis_type=AnalysisType.BEHAVIORAL
            )
            
            if sandbox_result.get("threat_detected", False):
                security_audit_logger.log_sandbox_analysis_threat(
                    user_id=str(current_user.id),
                    filename=file.filename,
                    risk_level="medium",  # Simple analyzer doesn't provide risk level
                    threats=sandbox_result.get("behavioral_indicators", []),
                    request=request
                )
                
                raise HTTPException(
                    status_code=status.HTTP_400_BAD_REQUEST,
                    detail={
                        "message": "File failed sandbox analysis",
                        "risk_level": "medium",
                        "threats_detected": sandbox_result.get("behavioral_indicators", []),
                        "behavioral_indicators": sandbox_result.get("behavioral_indicators", [])
                    }
                )
        else:
            # Quick static analysis for safe files
            sandbox_result = await analyze_file_in_sandbox(
                file_content=content,
                filename=file.filename,
                user_id=str(current_user.id),
                analysis_type=AnalysisType.STATIC
            )
        
        # Step 3: File type specific validation
        if not file.filename.lower().endswith('.csv'):
            security_audit_logger.log_file_upload_failure(
                user_id=str(current_user.id),
                filename=file.filename,
                file_size=file_size,
                error="Invalid file extension",
                request=request
            )
            raise HTTPException(
                status_code=status.HTTP_400_BAD_REQUEST,
                detail="Only CSV files are supported"
            )
        
        # Step 4: Size validation with enhanced limits
        max_size = settings.MAX_FILE_SIZE
        if file_size > max_size:
            security_audit_logger.log_file_size_violation(
                user_id=str(current_user.id),
                filename=file.filename,
                file_size=file_size,
                max_allowed=max_size,
                request=request
            )
            raise HTTPException(
                status_code=status.HTTP_400_BAD_REQUEST,
                detail=f"File too large. Maximum size: {max_size / (1024*1024):.1f} MB"
            )
        
        # Step 5: Content sanitization and CSV parsing
        try:
            # Decode content with encoding validation
            try:
                content_str = content.decode('utf-8')
            except UnicodeDecodeError:
                try:
                    content_str = content.decode('latin-1')
                    logger.warning(f"File {file.filename} uses non-UTF-8 encoding")
                except UnicodeDecodeError as e:
                    # Log original error for developers
                    error_detail = create_secure_error_response(
                        exception=e,
                        error_code="FILE_ENCODING_ERROR",
                        error_category=ErrorCategory.VALIDATION,
                        correlation_id=str(uuid.uuid4()),
                        user_message="File encoding error. Please ensure the file is UTF-8 encoded.",
                        suggested_action="Save the file as UTF-8 encoded and try uploading again."
                    )
                    
                    security_audit_logger.log_file_upload_failure(
                        user_id=str(current_user.id),
                        filename=file.filename,
                        file_size=file_size,
                        error=f"Encoding error: {error_detail.correlation_id}",
                        request=request
                    )
                    raise HTTPException(
                        status_code=status.HTTP_400_BAD_REQUEST,
                        detail=error_detail.user_message
                    )
            
            # Step 5a: Sanitize content for security
            sanitization_result = await sanitize_csv_content(
                content=content_str,
                filename=file.filename,
                user_id=str(current_user.id),
                level=SanitizationLevel.STRICT
            )
            
            if not sanitization_result.is_safe:
                security_audit_logger.log_content_sanitization_failure(
                    user_id=str(current_user.id),
                    filename=file.filename,
                    security_issues=sanitization_result.security_issues,
                    request=request
                )
                raise HTTPException(
                    status_code=status.HTTP_400_BAD_REQUEST,
                    detail={
                        "message": "Content sanitization failed - file contains unsafe content",
                        "security_issues": sanitization_result.security_issues,
                        "modifications_attempted": len(sanitization_result.modifications_made)
                    }
                )
            
            # Use sanitized content for processing
            content_str = sanitization_result.sanitized_content
            
            logger.info(f"Content sanitization completed: {len(sanitization_result.modifications_made)} modifications made")
            
            # Parse CSV with enhanced security
            try:
                df = pd.read_csv(io.StringIO(content_str))
            except pd.errors.ParserError as e:
                logger.warning(f"Standard CSV parsing failed: {e}. Trying flexible parsing...")
                try:
                    df = pd.read_csv(
                        io.StringIO(content_str),
                        sep=None,
                        engine='python',
                        quoting=3,
                        on_bad_lines='warn'
                    )
                except Exception as e2:
                    # Create sanitized error response
                    error_detail = create_secure_error_response(
                        exception=e2,
                        error_code="CSV_PARSING_ERROR",
                        error_category=ErrorCategory.VALIDATION,
                        correlation_id=str(uuid.uuid4()),
                        user_message="Could not parse CSV file. Please check the file format and try again.",
                        suggested_action="Ensure the file is a valid CSV with proper formatting."
                    )
                    
                    security_audit_logger.log_file_upload_failure(
                        user_id=str(current_user.id),
                        filename=file.filename,
                        file_size=file_size,
                        error=f"CSV parsing failed: {error_detail.correlation_id}",
                        request=request
                    )
                    raise HTTPException(
                        status_code=status.HTTP_400_BAD_REQUEST,
                        detail=error_detail.user_message
                    )
            
            if df.empty:
                security_audit_logger.log_file_upload_failure(
                    user_id=str(current_user.id),
                    filename=file.filename,
                    file_size=file_size,
                    error="Empty CSV file",
                    request=request
                )
                raise HTTPException(
                    status_code=status.HTTP_400_BAD_REQUEST,
                    detail="CSV file is empty"
                )
            
            logger.info(f"CSV loaded successfully: {len(df)} rows, {len(df.columns)} columns")
            
        except pd.errors.EmptyDataError:
            security_audit_logger.log_file_upload_failure(
                user_id=str(current_user.id),
                filename=file.filename,
                file_size=file_size,
                error="Empty CSV data",
                request=request
            )
            raise HTTPException(
                status_code=status.HTTP_400_BAD_REQUEST,
                detail="CSV file contains no data"
            )
        
        # Step 6: Parse and validate CSV structure
        await emit_parsing_progress(
            batch_id=batch_id,
            progress=50.0,
            message="Parsing CSV data and validating structure",
            user_id=str(current_user.id),
            details={"rows": len(df), "columns": len(df.columns)}
        )
        
        parser = CSVParser()
        parsing_result: ParsingResult = parser.parse_dataframe(df)
        
        await emit_parsing_progress(
            batch_id=batch_id,
            progress=60.0,
            message="CSV parsing completed successfully",
            user_id=str(current_user.id),
            details={
                "successful_parsing": len(parsing_result.transactions),
                "failed_parsing": len(parsing_result.errors),
                "warnings": len(parsing_result.warnings)
            }
        )
        
        # Check for security violations in parsing
        security_errors = [error for error in parsing_result.errors if error.get('type') == 'security_violation']
        if security_errors:
            security_audit_logger.log_suspicious_file_content(
                user_id=str(current_user.id),
                filename=file.filename,
                content_indicators=[error['message'] for error in security_errors],
                request=request
            )
            raise HTTPException(
                status_code=status.HTTP_400_BAD_REQUEST,
                detail={
                    "message": "CSV contains suspicious content",
                    "security_violations": security_errors
                }
            )
        
        logger.info(f"CSV parsing completed: {parsing_result.statistics}")
        
        # Step 7: Process transactions
        processed_count = 0
        db_errors = []
        total_transactions = len(parsing_result.transactions)
        
        await emit_database_progress(
            batch_id=batch_id,
            progress=65.0,
            message="Starting database insertion of transactions",
            user_id=str(current_user.id),
            details={"total": total_transactions}
        )
        
        for transaction_data in parsing_result.transactions:
            try:
                transaction = Transaction(
                    user_id=current_user.id,
                    date=transaction_data['date'],
                    amount=transaction_data['amount'],
                    description=transaction_data['description'],
                    vendor=transaction_data.get('vendor'),
                    source='csv',
                    import_batch=batch_id,
                    raw_data=transaction_data.get('raw_data', {}),
                    meta_data={
                        'filename': file.filename,
                        'import_date': datetime.utcnow().isoformat(),
                        'validation_passed': True,
                        'malware_scan_clean': True
                    },
                    is_income=transaction_data.get('is_income', False)
                )
                
                db.add(transaction)
                processed_count += 1
                
                # Emit progress every 10% or every 50 transactions
                if processed_count % max(1, total_transactions // 10) == 0 or processed_count % 50 == 0:
                    progress = 65.0 + (processed_count / total_transactions) * 10  # 65% to 75%
                    await emit_database_progress(
                        batch_id=batch_id,
                        progress=progress,
                        message=f"Processing transactions ({processed_count}/{total_transactions})",
                        user_id=str(current_user.id),
                        details={"processed": processed_count, "total": total_transactions, "errors": len(db_errors)}
                    )
                
            except Exception as e:
                # Sanitize database error before storing
                sanitized_message = error_sanitizer.sanitize_error_message(str(e))
                db_error = {
                    'row_number': transaction_data.get('row_number'),
                    'error_type': 'database_error',
                    'message': 'Transaction processing failed',
                    'correlation_id': str(uuid.uuid4())
                }
                db_errors.append(db_error)
                
                # Log original error for developers with correlation ID
                error_sanitizer.log_original_error(
                    exception=e,
                    correlation_id=db_error['correlation_id'],
                    request_context={
                        'user_id': current_user.id,
                        'filename': file.filename,
                        'row_number': transaction_data.get('row_number')
                    }
                )
                logger.error(f"Database error for row {transaction_data.get('row_number')}: {db_error['correlation_id']}")
        
        # Step 8: Commit to database
        await emit_database_progress(
            batch_id=batch_id,
            progress=75.0,
            message="Committing transactions to database",
            user_id=str(current_user.id),
            details={"processed": processed_count, "errors": len(db_errors)}
        )
        
        try:
            db.commit()
            logger.info(f"Successfully committed {processed_count} transactions")
            
            await emit_database_progress(
                batch_id=batch_id,
                progress=80.0,
                message="Database commit completed successfully",
                user_id=str(current_user.id),
                details={"processed": processed_count}
            )
        except Exception as e:
            db.rollback()
            
            # Create sanitized error response
            error_detail = create_secure_error_response(
                exception=e,
                error_code="DATABASE_COMMIT_ERROR",
                error_category=ErrorCategory.SYSTEM_ERROR,
                correlation_id=str(uuid.uuid4()),
                user_message="Failed to save transactions. Please try again.",
                suggested_action="If the problem persists, please contact support."
            )
            
            security_audit_logger.log_file_upload_failure(
                user_id=str(current_user.id),
                filename=file.filename,
                file_size=file_size,
                error=f"Database commit failed: {error_detail.correlation_id}",
                request=request
            )
            raise HTTPException(
                status_code=status.HTTP_500_INTERNAL_SERVER_ERROR,
                detail=error_detail.user_message
            )
        
        # Step 9: Apply categorization
        await emit_categorization_progress(
            batch_id=batch_id,
            progress=85.0,
            message="Starting transaction categorization",
            user_id=str(current_user.id),
            details={"transactions_to_categorize": processed_count}
        )
        
        categorization_service = CategorizationService(db)
        categorization_result = await categorization_service.categorize_user_transactions(
            current_user.id, batch_id
        )
        categorized_count = categorization_result['rule_categorized'] + categorization_result['ml_categorized']
        
        await emit_categorization_progress(
            batch_id=batch_id,
            progress=95.0,
            message="Transaction categorization completed",
            user_id=str(current_user.id),
            details={
                "categorized_count": categorized_count,
                "categorization_rate": round((categorized_count / processed_count * 100), 2) if processed_count > 0 else 0
            }
        )
        
        # Step 10: Log successful upload
        security_audit_logger.log_file_upload_success(
            user_id=str(current_user.id),
            filename=file.filename,
            file_size=file_size,
            batch_id=batch_id,
            processed_count=processed_count,
            request=request
        )
        
        # Prepare comprehensive response
        all_errors = parsing_result.errors + db_errors
        processing_time = (datetime.utcnow() - start_time).total_seconds()
        
        response_data = {
            "message": "File uploaded and processed successfully",
            "processing_mode": "sync",
            "batch_id": batch_id,
            "file_hash": batch_id,  # For transparency - batch_id is now the file hash
            "file_info": {
                "filename": file.filename,
                "file_size": file_size,
                "total_rows": len(df),
                "validation_passed": True,
                "threat_level": validation_result.threat_level.value,
                "malware_scan_clean": malware_scan_result.is_clean,
                "duplicate_prevention": "SHA256 hash-based"
            },
            "security_validation": {
                "validation_duration": validation_result.scan_duration,
                "malware_scan_duration": malware_scan_result.scan_duration,
                "scan_engines_used": malware_scan_result.total_engines,
                "validation_checks": validation_result.validation_checks,
                "warnings": validation_result.warnings
            },
            "content_sanitization": {
                "sanitization_level": sanitization_result.sanitization_level.value,
                "modifications_made": len(sanitization_result.modifications_made),
                "security_issues_resolved": len(sanitization_result.security_issues),
                "size_reduction": sanitization_result.original_size - sanitization_result.sanitized_size,
                "is_content_safe": sanitization_result.is_safe
            },
            "sandbox_analysis": {
                "analysis_type": sandbox_result.get("analysis_type", "static"),
                "risk_level": "low",  # Simple analyzer always returns low risk
                "is_safe": not sandbox_result.get("threat_detected", False),
                "threats_detected": len(sandbox_result.get("behavioral_indicators", [])),
                "behavioral_indicators": len(sandbox_result.get("behavioral_indicators", [])),
                "analysis_duration": sandbox_result.get("analysis_duration", 0.001),
                "static_analysis_findings": 0,  # Simple analyzer doesn't provide this
                "errors": 0  # Simple analyzer doesn't provide this
            },
            "parsing_results": {
                "successful_parsing": len(parsing_result.transactions),
                "failed_parsing": len(parsing_result.errors),
                "success_rate": parsing_result.statistics['success_rate'],
                "warning_count": len(parsing_result.warnings)
            },
            "database_results": {
                "processed_count": processed_count,
                "database_errors": len(db_errors)
            },
            "categorization_results": {
                "categorized_count": categorized_count,
                "categorization_rate": round((categorized_count / processed_count * 100), 2) if processed_count > 0 else 0
            },
            "statistics": parsing_result.statistics,
            "errors": all_errors,
            "warnings": parsing_result.warnings,
            "performance": {
                "total_processing_time": processing_time,
                "validation_time": validation_result.scan_duration,
                "malware_scan_time": malware_scan_result.scan_duration
            },
            "summary": {
                "total_transactions": processed_count,
                "successfully_categorized": categorized_count,
                "overall_success_rate": round((processed_count / len(df) * 100), 2) if len(df) > 0 else 0,
                "security_status": "VALIDATED",
                "duplicate_prevention": "SHA256_HASH_BASED",
                "file_hash": truncate_hash_for_display(batch_id)  # Truncated hash for response
            }
        }
        
        # Final progress update
        await emit_categorization_progress(
            batch_id=batch_id,
            progress=100.0,
            message="Upload completed successfully",
            user_id=str(current_user.id),
            details={
                "total_transactions": processed_count,
                "categorized_count": categorized_count,
                "overall_success_rate": response_data['summary']['overall_success_rate']
            }
        )
        
        logger.info(f"Upload completed successfully for user {current_user.id}: {response_data['summary']}")
        
        return response_data
        
    except HTTPException:
        # Re-raise HTTP exceptions
        raise
    except Exception as e:
        
        # Create sanitized error response for unexpected errors
        error_detail = create_secure_error_response(
            exception=e,
            error_code="FILE_PROCESSING_ERROR",
            error_category=ErrorCategory.SYSTEM_ERROR,
            correlation_id=str(uuid.uuid4()),
            user_message="An unexpected error occurred while processing your file.",
            suggested_action="Please try again. If the problem persists, contact support."
        )
        
        # Log unexpected errors with correlation ID
        security_audit_logger.log_file_upload_failure(
            user_id=str(current_user.id),
            filename=file.filename,
            file_size=len(content) if 'content' in locals() else 0,
            error=f"Unexpected error: {error_detail.correlation_id}",
            request=request
        )
        logger.error(f"Unexpected error processing file {file.filename}: {error_detail.correlation_id}")
        raise HTTPException(
            status_code=status.HTTP_500_INTERNAL_SERVER_ERROR,
            detail=error_detail.user_message
        )

@router.get("/status/{batch_id}")
async def get_upload_status(
    batch_id: str,
    current_user: User = Depends(get_current_user_from_cookie),
    db: Session = Depends(get_db)
):
    """
    Get detailed status of uploaded batch
    """
    transactions = db.query(Transaction).filter(
        Transaction.user_id == current_user.id,
        Transaction.import_batch == batch_id
    ).all()
    
    if not transactions:
        raise HTTPException(
            status_code=status.HTTP_404_NOT_FOUND,
            detail="Batch not found"
        )
    
    total_count = len(transactions)
    categorized_count = sum(1 for t in transactions if t.is_categorized)
    processed_count = sum(1 for t in transactions if t.is_processed)
    
    # Calculate additional statistics
    income_count = sum(1 for t in transactions if t.is_income)
    expense_count = total_count - income_count
    
    total_income = sum(t.amount for t in transactions if t.is_income)
    total_expenses = sum(abs(t.amount) for t in transactions if not t.is_income)
    
    # Category breakdown
    categories = {}
    for transaction in transactions:
        if transaction.category and not transaction.is_income:
            category = transaction.category
            amount = abs(transaction.amount)
            categories[category] = categories.get(category, 0) + amount
    
    return {
        "batch_id": batch_id,
        "total_count": total_count,
        "categorized_count": categorized_count,
        "processed_count": processed_count,
        "categorization_rate": round((categorized_count / total_count * 100), 2) if total_count > 0 else 0,
        "status": "completed" if processed_count == total_count else "processing",
        "transaction_summary": {
            "income_count": income_count,
            "expense_count": expense_count,
            "total_income": total_income,
            "total_expenses": total_expenses,
            "net_amount": total_income - total_expenses
        },
        "categories": categories,
        "date_range": {
            "earliest": min(t.date for t in transactions).isoformat() if transactions else None,
            "latest": max(t.date for t in transactions).isoformat() if transactions else None
        }
    }

@router.get("/validation-rules")
async def get_validation_rules():
    """
    Get information about supported CSV formats and validation rules
    """
    return {
        "supported_formats": {
            "file_types": ["CSV"],
            "encoding": ["UTF-8"],
            "max_file_size": f"{settings.MAX_FILE_SIZE / (1024*1024):.1f} MB"
        },
        "required_columns": ["date", "amount", "description"],
        "optional_columns": ["vendor", "reference"],
        "supported_date_formats": [
            "YYYY-MM-DD", "MM/DD/YYYY", "DD/MM/YYYY", "YYYY/MM/DD",
            "MM-DD-YYYY", "DD-MM-YYYY", "MMM DD, YYYY", "MMMM DD, YYYY",
            "YYYY-MM-DD HH:MM:SS", "MM/DD/YYYY HH:MM:SS",
            "YYYYMMDD", "MMDDYYYY", "DDMMYYYY"
        ],
        "supported_amount_formats": [
            "1234.56", "1,234.56", "1234,56", "$1234.56", "€1234.56",
            "1234.56 USD", "USD 1234.56", "+1234.56", "-1234.56"
        ],
        "validation_rules": {
            "date_validation": "Dates must be between 2000-01-01 and current date",
            "amount_validation": "Amounts must be numeric and non-zero",
            "description_validation": "Descriptions must be non-empty and at least 3 characters",
            "vendor_validation": "Vendor is optional but must be non-empty if provided"
        },
        "warnings": {
            "large_amount": "Amounts over $1,000,000 will trigger a warning",
            "future_date": "Future dates will trigger a warning",
            "old_date": "Dates before 2000 will trigger a warning",
            "short_description": "Descriptions under 3 characters will trigger a warning",
            "zero_amount": "Zero amounts will trigger a warning"
        }
    }

<<<<<<< HEAD
@router.post("/async")
=======
@router.post("/csv/async")
>>>>>>> 2bc20f74
async def upload_csv_async(
    request: Request,
    file: UploadFile = File(...),
    batch_id: Optional[str] = None,
<<<<<<< HEAD
=======
    priority: Optional[str] = "normal",
>>>>>>> 2bc20f74
    current_user: User = Depends(get_current_user_from_cookie),
    db: Session = Depends(get_db)
):
    """
    Upload and process CSV file asynchronously using background job queue.
    
<<<<<<< HEAD
    This endpoint initiates file processing in the background and returns immediately
    with a job ID. Progress can be tracked via WebSocket or the /jobs/{job_id} endpoint.
    
    Features:
    - SHA256 hash-based duplicate prevention
    - Background processing with job queue
    - Real-time progress tracking via WebSocket
    - Comprehensive security validation
    - Error handling and retry logic
=======
    This endpoint queues the file processing as a background job and returns immediately
    with a job ID for tracking progress. The same comprehensive security validation and
    processing pipeline is maintained, but execution happens asynchronously.
    
    Features:
    - Immediate response with job ID for tracking
    - Background processing with progress updates
    - Same security measures as synchronous upload
    - WebSocket progress notifications
    - Comprehensive error handling and retry logic
    - Job priority support for urgent uploads
    
    Priority levels:
    - critical: Highest priority, processed immediately
    - high: High priority, processed before normal jobs  
    - normal: Default priority (recommended)
    - low: Lower priority, processed when resources available
    
    Returns:
    - job_id: Unique identifier for tracking the background job
    - status: Initial job status
    - estimated_processing_time: Estimated time to completion
    - tracking_endpoints: URLs for monitoring progress
>>>>>>> 2bc20f74
    """
    
    start_time = datetime.utcnow()
    
    # Basic file validation
    if not file.filename:
        security_audit_logger.log_file_upload_failure(
            user_id=str(current_user.id),
            filename="<no filename>",
            file_size=0,
            error="No filename provided",
            request=request
        )
        raise HTTPException(
            status_code=status.HTTP_400_BAD_REQUEST,
            detail="Filename is required"
        )
    
    try:
        # Read file content
        content = await file.read()
        file_size = len(content)
        
        # Log upload attempt
        security_audit_logger.log_file_upload_attempt(
            user_id=str(current_user.id),
            filename=file.filename,
            file_size=file_size,
            timestamp=start_time,
            request=request
        )
        
<<<<<<< HEAD
        logger.info(f"Initiating async file upload: {file.filename}, size: {file_size} bytes, user: {current_user.id}")
        
        # Get client info for monitoring
        client_ip = request.client.host if request.client else None
        user_agent = request.headers.get("User-Agent")
        
        # Step 1: Check upload permissions and rate limits
        upload_allowed, deny_reason = await check_upload_allowed(
            user_id=str(current_user.id),
            filename=file.filename,
            file_size=file_size,
            file_content=content,
            ip_address=client_ip,
            user_agent=user_agent
        )
        
        if not upload_allowed:
            await record_upload(
                user_id=str(current_user.id),
                filename=file.filename,
                file_size=file_size,
                file_content=content,
                success=False,
                ip_address=client_ip,
                user_agent=user_agent,
                error=deny_reason
            )
            
            security_audit_logger.log_file_upload_failure(
                user_id=str(current_user.id),
                filename=file.filename,
                file_size=file_size,
                error=f"Upload denied: {deny_reason}",
                request=request
            )
            
            raise HTTPException(
                status_code=status.HTTP_429_TOO_MANY_REQUESTS,
                detail=deny_reason
            )
        
        # Generate SHA256 file hash for batch_id (replaces UUID for duplicate prevention)
=======
        logger.info(f"Processing async file upload: {file.filename}, size: {file_size} bytes, user: {current_user.id}")
        
        # Validate priority
        try:
            job_priority = JobPriority(priority.lower())
        except ValueError:
            job_priority = JobPriority.NORMAL
        
        # Basic file type validation (early check)
        if not file.filename.lower().endswith('.csv'):
            security_audit_logger.log_file_upload_failure(
                user_id=str(current_user.id),
                filename=file.filename,
                file_size=file_size,
                error="Invalid file extension",
                request=request
            )
            raise HTTPException(
                status_code=status.HTTP_400_BAD_REQUEST,
                detail="Only CSV files are supported"
            )
        
        # Basic size validation (early check)
        max_size = settings.MAX_FILE_SIZE
        if file_size > max_size:
            security_audit_logger.log_file_size_violation(
                user_id=str(current_user.id),
                filename=file.filename,
                file_size=file_size,
                max_allowed=max_size,
                request=request
            )
            raise HTTPException(
                status_code=status.HTTP_400_BAD_REQUEST,
                detail=f"File too large. Maximum size: {max_size / (1024*1024):.1f} MB"
            )
        
        # Check user job limits
        user_jobs = await job_manager.get_user_jobs(str(current_user.id), limit=50)
        active_jobs = [job for job in user_jobs if job.state in ['queued', 'started', 'processing']]
        
        if len(active_jobs) >= settings.MAX_CONCURRENT_JOBS_PER_USER:
            raise HTTPException(
                status_code=status.HTTP_429_TOO_MANY_REQUESTS,
                detail=f"Too many active jobs. Maximum concurrent jobs: {settings.MAX_CONCURRENT_JOBS_PER_USER}"
            )
        
        # Generate SHA256 file hash for batch_id (duplicate prevention)
>>>>>>> 2bc20f74
        if not batch_id:
            file_hash = calculate_file_hash_streaming(content)
            batch_id = file_hash
            
            logger.info(f"Generated SHA256 hash for {file.filename}: {truncate_hash_for_display(file_hash)} (size: {file_size} bytes)")
            
<<<<<<< HEAD
            # Early duplicate detection - check before any processing
=======
            # Early duplicate detection
>>>>>>> 2bc20f74
            existing_upload = db.query(Transaction).filter(
                Transaction.user_id == current_user.id,
                Transaction.import_batch == file_hash
            ).first()
            
            if existing_upload:
                security_audit_logger.log_file_upload_failure(
                    user_id=str(current_user.id),
                    filename=file.filename,
                    file_size=file_size,
                    error=f"Duplicate file upload detected - hash: {truncate_hash_for_display(file_hash)}",
                    request=request
                )
                
                logger.warning(f"Duplicate file upload rejected for user {current_user.id}: hash {truncate_hash_for_display(file_hash)}")
                
                raise HTTPException(
                    status_code=status.HTTP_409_CONFLICT,
                    detail={
                        "message": "This file has already been uploaded",
                        "duplicate_batch_id": file_hash,
                        "error_code": "DUPLICATE_FILE_UPLOAD",
                        "suggested_action": f"Use DELETE /api/v1/transactions/import-batch/{file_hash} to remove the previous upload before re-uploading"
                    }
                )
        
<<<<<<< HEAD
        # Step 2: Basic file validation (quick checks before queuing)
        if not file.filename.lower().endswith('.csv'):
            security_audit_logger.log_file_upload_failure(
                user_id=str(current_user.id),
                filename=file.filename,
                file_size=file_size,
                error="Invalid file extension",
                request=request
            )
            raise HTTPException(
                status_code=status.HTTP_400_BAD_REQUEST,
                detail="Only CSV files are supported"
            )
        
        # Step 3: Size validation
        max_size = settings.MAX_FILE_SIZE
        if file_size > max_size:
            security_audit_logger.log_file_size_violation(
                user_id=str(current_user.id),
                filename=file.filename,
                file_size=file_size,
                max_allowed=max_size,
                request=request
            )
            raise HTTPException(
                status_code=status.HTTP_400_BAD_REQUEST,
                detail=f"File too large. Maximum size: {max_size / (1024*1024):.1f} MB"
            )
        
        # Step 4: Prepare file data for background processing
        file_data = {
            "content": content,
            "filename": file.filename,
            "file_size": file_size,
            "batch_id": batch_id,
            "upload_timestamp": start_time.isoformat(),
            "client_ip": client_ip,
            "user_agent": user_agent
        }
        
        # Step 5: Submit job to background queue
        try:
            job = process_file_upload.delay(file_data, str(current_user.id))
            job_id = job.id
            
            logger.info(f"Background job submitted successfully: {job_id} for user {current_user.id}")
            
            # Log successful job submission
            security_audit_logger.log_file_upload_success(
                user_id=str(current_user.id),
                filename=file.filename,
                file_size=file_size,
                batch_id=batch_id,
                processed_count=0,  # Will be updated by background job
                request=request
            )
            
            # Return immediate response with job information
            response_data = {
                "message": "File upload initiated successfully",
                "job_id": job_id,
                "batch_id": batch_id,
                "file_hash": batch_id,
                "status": "queued",
                "processing_mode": "async",
                "file_info": {
                    "filename": file.filename,
                    "file_size": file_size,
                    "duplicate_prevention": "SHA256 hash-based"
                },
                "tracking": {
                    "job_status_endpoint": f"/api/v1/upload/jobs/{job_id}",
                    "websocket_topic": f"job_{job_id}",
                    "estimated_processing_time": "2-5 minutes depending on file size"
                },
                "security": {
                    "validation_pending": True,
                    "malware_scan_pending": True,
                    "content_sanitization_pending": True
                }
            }
            
            return response_data
            
        except Exception as e:
            error_msg = f"Failed to submit background job: {str(e)}"
            logger.error(f"Background job submission failed for user {current_user.id}: {error_msg}")
            
            security_audit_logger.log_file_upload_failure(
                user_id=str(current_user.id),
                filename=file.filename,
                file_size=file_size,
                error=error_msg,
                request=request
            )
            
            raise HTTPException(
                status_code=status.HTTP_500_INTERNAL_SERVER_ERROR,
                detail="Failed to initiate file processing. Please try again."
            )
=======
        # Get client info for monitoring
        client_ip = request.client.host if request.client else None
        user_agent = request.headers.get("User-Agent")
        
        # Queue the background job
        job_id = await job_manager.queue_csv_upload_job(
            user_id=str(current_user.id),
            file_content=content,
            filename=file.filename,
            file_size=file_size,
            batch_id=batch_id,
            client_ip=client_ip,
            user_agent=user_agent,
            priority=job_priority
        )
        
        # Estimate processing time based on file size
        estimated_time_minutes = max(1, file_size / (1024 * 1024))  # Rough estimate: 1 minute per MB
        if file_size > 5 * 1024 * 1024:  # Files > 5MB get longer estimates
            estimated_time_minutes *= 1.5
        
        processing_time = (datetime.utcnow() - start_time).total_seconds()
        
        response_data = {
            "message": "File upload queued for background processing",
            "job_id": job_id,
            "batch_id": batch_id,
            "file_hash": batch_id,
            "status": "queued",
            "priority": job_priority.value,
            "file_info": {
                "filename": file.filename,
                "file_size": file_size,
                "estimated_processing_time_minutes": round(estimated_time_minutes, 1)
            },
            "tracking": {
                "status_endpoint": f"/api/v1/upload/jobs/{job_id}/status",
                "progress_endpoint": f"/api/v1/upload/jobs/{job_id}/progress",
                "cancel_endpoint": f"/api/v1/upload/jobs/{job_id}/cancel",
                "websocket_updates": "Connect to WebSocket for real-time progress"
            },
            "queue_info": {
                "position_estimate": "Processing will begin shortly",
                "active_jobs": len(active_jobs),
                "max_concurrent": settings.MAX_CONCURRENT_JOBS_PER_USER
            },
            "performance": {
                "queue_time": processing_time,
                "estimated_total_time_minutes": round(estimated_time_minutes, 1)
            },
            "instructions": {
                "monitoring": "Use the provided tracking endpoints to monitor progress",
                "websocket": "Connect to WebSocket for real-time updates",
                "completion": "You'll receive a completion notification via WebSocket"
            }
        }
        
        logger.info(f"Queued async CSV upload job {job_id} for user {current_user.id}")
        
        return response_data
>>>>>>> 2bc20f74
        
    except HTTPException:
        # Re-raise HTTP exceptions
        raise
    except Exception as e:
        # Create sanitized error response for unexpected errors
        error_detail = create_secure_error_response(
            exception=e,
<<<<<<< HEAD
            error_code="ASYNC_UPLOAD_INITIATION_ERROR",
            error_category=ErrorCategory.SYSTEM_ERROR,
            correlation_id=str(uuid.uuid4()),
            user_message="An unexpected error occurred while initiating file upload.",
            suggested_action="Please try again. If the problem persists, contact support."
=======
            error_code="JOB_QUEUE_ERROR",
            error_category=ErrorCategory.SYSTEM_ERROR,
            correlation_id=str(uuid.uuid4()),
            user_message="Failed to queue upload job. Please try again.",
            suggested_action="If the problem persists, try the synchronous upload endpoint."
>>>>>>> 2bc20f74
        )
        
        security_audit_logger.log_file_upload_failure(
            user_id=str(current_user.id),
            filename=file.filename,
            file_size=len(content) if 'content' in locals() else 0,
<<<<<<< HEAD
            error=f"Unexpected error: {error_detail.correlation_id}",
            request=request
        )
        
        logger.error(f"Unexpected error initiating async upload for {file.filename}: {error_detail.correlation_id}")
=======
            error=f"Job queue error: {error_detail.correlation_id}",
            request=request
        )
        
        logger.error(f"Failed to queue upload job for file {file.filename}: {error_detail.correlation_id}")
>>>>>>> 2bc20f74
        raise HTTPException(
            status_code=status.HTTP_500_INTERNAL_SERVER_ERROR,
            detail=error_detail.user_message
        )

<<<<<<< HEAD
@router.get("/jobs/{job_id}")
async def get_job_status_endpoint(
=======
@router.get("/jobs/{job_id}/status")
async def get_job_status(
>>>>>>> 2bc20f74
    job_id: str,
    current_user: User = Depends(get_current_user_from_cookie)
):
    """
<<<<<<< HEAD
    Get the status of a background job
    
    Args:
        job_id: The job ID to check
        
    Returns:
        Job status information
    """
    try:
        # Get job status from Redis
        status_data = get_job_status(job_id)
        
        if not status_data:
            raise HTTPException(
                status_code=status.HTTP_404_NOT_FOUND,
                detail="Job not found or expired"
            )
        
        # Get job result from Celery if completed
        result_data = None
        if status_data.get("status") in ["completed", "failed"]:
            result_data = get_job_result(job_id)
        
        response_data = {
            "job_id": job_id,
            "status": status_data.get("status"),
            "progress": status_data.get("progress", 0.0),
            "message": status_data.get("message", ""),
            "details": status_data.get("details", {}),
            "updated_at": status_data.get("updated_at"),
            "result": result_data
        }
        
=======
    Get detailed status and progress of a background upload job.
    
    Returns comprehensive job information including:
    - Current status and progress percentage
    - Processing details and error information
    - Performance metrics and timing
    - Result data when completed
    """
    try:
        job_progress = await job_manager.get_job_status(job_id)
        
        if not job_progress:
            raise HTTPException(
                status_code=status.HTTP_404_NOT_FOUND,
                detail="Job not found"
            )
        
        # Verify user owns this job
        if job_progress.user_id != str(current_user.id):
            raise HTTPException(
                status_code=status.HTTP_404_NOT_FOUND,
                detail="Job not found"  # Don't reveal job exists to unauthorized user
            )
        
        # Calculate elapsed time and estimated completion
        elapsed_time = (datetime.utcnow() - job_progress.created_at).total_seconds()
        
        # Estimate remaining time based on progress
        estimated_remaining = None
        if job_progress.progress_percentage > 0 and job_progress.state == JobState.PROCESSING:
            estimated_total = elapsed_time / (job_progress.progress_percentage / 100.0)
            estimated_remaining = max(0, estimated_total - elapsed_time)
        
        response_data = {
            "job_id": job_id,
            "status": job_progress.state.value,
            "progress": {
                "percentage": job_progress.progress_percentage,
                "current_step": job_progress.current_step,
                "message": job_progress.message,
                "details": job_progress.details
            },
            "timing": {
                "created_at": job_progress.created_at.isoformat(),
                "updated_at": job_progress.updated_at.isoformat(),
                "started_at": job_progress.started_at.isoformat() if job_progress.started_at else None,
                "completed_at": job_progress.completed_at.isoformat() if job_progress.completed_at else None,
                "elapsed_seconds": round(elapsed_time, 2),
                "estimated_remaining_seconds": round(estimated_remaining, 2) if estimated_remaining else None
            },
            "job_info": {
                "job_type": job_progress.job_type.value,
                "retry_count": job_progress.retry_count,
                "max_retries": job_progress.max_retries
            }
        }
        
        # Add error information if job failed
        if job_progress.error_info:
            response_data["error"] = {
                "message": job_progress.error_info.get("message", "Job failed"),
                "error_code": job_progress.error_info.get("error_code"),
                "correlation_id": job_progress.error_info.get("correlation_id")
            }
        
        # Add completion data for completed jobs
        if job_progress.state == JobState.COMPLETED and job_progress.details:
            response_data["result"] = {
                "batch_id": job_progress.details.get("batch_id"),
                "total_transactions": job_progress.details.get("total_transactions"),
                "categorized_count": job_progress.details.get("categorized_count"),
                "processing_time": job_progress.details.get("processing_time"),
                "overall_success_rate": job_progress.details.get("overall_success_rate")
            }
        
>>>>>>> 2bc20f74
        return response_data
        
    except HTTPException:
        raise
    except Exception as e:
<<<<<<< HEAD
        logger.error(f"Error getting job status for {job_id}: {str(e)}")
=======
        logger.error(f"Failed to get job status for {job_id}: {e}")
>>>>>>> 2bc20f74
        raise HTTPException(
            status_code=status.HTTP_500_INTERNAL_SERVER_ERROR,
            detail="Failed to retrieve job status"
        )

<<<<<<< HEAD
@router.delete("/jobs/{job_id}")
async def cancel_job_endpoint(
=======
@router.get("/jobs/{job_id}/progress")
async def get_job_progress(
>>>>>>> 2bc20f74
    job_id: str,
    current_user: User = Depends(get_current_user_from_cookie)
):
    """
<<<<<<< HEAD
    Cancel a running background job
    
    Args:
        job_id: The job ID to cancel
        
    Returns:
        Cancellation status
    """
    try:
        # Get current job status
        status_data = get_job_status(job_id)
        
        if not status_data:
            raise HTTPException(
                status_code=status.HTTP_404_NOT_FOUND,
                detail="Job not found or expired"
            )
        
        # Check if job can be cancelled
        if status_data.get("status") in ["completed", "failed", "cancelled"]:
            raise HTTPException(
                status_code=status.HTTP_400_BAD_REQUEST,
                detail=f"Job cannot be cancelled in status: {status_data.get('status')}"
            )
        
        # Attempt to cancel the job
        success = cancel_job(job_id)
        
        if success:
            return {
                "message": "Job cancelled successfully",
                "job_id": job_id,
                "status": "cancelled"
            }
        else:
            raise HTTPException(
                status_code=status.HTTP_500_INTERNAL_SERVER_ERROR,
                detail="Failed to cancel job"
            )
            
    except HTTPException:
        raise
    except Exception as e:
        logger.error(f"Error cancelling job {job_id}: {str(e)}")
        raise HTTPException(
            status_code=status.HTTP_500_INTERNAL_SERVER_ERROR,
            detail="Failed to cancel job"
=======
    Get real-time progress updates for a background upload job.
    
    Lightweight endpoint optimized for frequent polling to get
    just the essential progress information.
    """
    try:
        job_progress = await job_manager.get_job_status(job_id)
        
        if not job_progress:
            raise HTTPException(
                status_code=status.HTTP_404_NOT_FOUND,
                detail="Job not found"
            )
        
        # Verify user owns this job
        if job_progress.user_id != str(current_user.id):
            raise HTTPException(
                status_code=status.HTTP_404_NOT_FOUND,
                detail="Job not found"
            )
        
        return {
            "job_id": job_id,
            "status": job_progress.state.value,
            "progress_percentage": job_progress.progress_percentage,
            "current_step": job_progress.current_step,
            "message": job_progress.message,
            "updated_at": job_progress.updated_at.isoformat(),
            "is_complete": job_progress.state in [JobState.COMPLETED, JobState.FAILED, JobState.CANCELLED]
        }
        
    except HTTPException:
        raise
    except Exception as e:
        logger.error(f"Failed to get job progress for {job_id}: {e}")
        raise HTTPException(
            status_code=status.HTTP_500_INTERNAL_SERVER_ERROR,
            detail="Failed to retrieve job progress"
        )

@router.post("/jobs/{job_id}/cancel")
async def cancel_job(
    job_id: str,
    current_user: User = Depends(get_current_user_from_cookie)
):
    """
    Cancel a queued or running background upload job.
    
    Jobs can only be cancelled by the user who created them
    and only if they are in a cancellable state.
    """
    try:
        # Verify job exists and user owns it
        job_progress = await job_manager.get_job_status(job_id)
        
        if not job_progress:
            raise HTTPException(
                status_code=status.HTTP_404_NOT_FOUND,
                detail="Job not found"
            )
        
        if job_progress.user_id != str(current_user.id):
            raise HTTPException(
                status_code=status.HTTP_404_NOT_FOUND,
                detail="Job not found"
            )
        
        # Check if job can be cancelled
        if job_progress.state in [JobState.COMPLETED, JobState.FAILED, JobState.CANCELLED]:
            raise HTTPException(
                status_code=status.HTTP_400_BAD_REQUEST,
                detail=f"Cannot cancel job in {job_progress.state.value} state"
            )
        
        # Attempt to cancel the job
        success = await job_manager.cancel_job(job_id, str(current_user.id))
        
        if not success:
            raise HTTPException(
                status_code=status.HTTP_400_BAD_REQUEST,
                detail="Failed to cancel job"
            )
        
        logger.info(f"Job {job_id} cancelled by user {current_user.id}")
        
        return {
            "message": "Job cancelled successfully",
            "job_id": job_id,
            "status": "cancelled",
            "cancelled_at": datetime.utcnow().isoformat()
        }
        
    except HTTPException:
        raise
    except Exception as e:
        logger.error(f"Failed to cancel job {job_id}: {e}")
        raise HTTPException(
            status_code=status.HTTP_500_INTERNAL_SERVER_ERROR,
            detail="Failed to cancel job"
        )

@router.get("/jobs")
async def get_user_jobs(
    current_user: User = Depends(get_current_user_from_cookie),
    limit: int = 20,
    status_filter: Optional[str] = None
):
    """
    Get all background upload jobs for the current user.
    
    Supports filtering by status and pagination for efficient
    job management and monitoring.
    """
    try:
        # Validate limit
        limit = min(max(1, limit), 100)  # Between 1 and 100
        
        # Get user's jobs
        user_jobs = await job_manager.get_user_jobs(str(current_user.id), limit=limit)
        
        # Filter by status if requested
        if status_filter:
            try:
                filter_state = JobState(status_filter.lower())
                user_jobs = [job for job in user_jobs if job.state == filter_state]
            except ValueError:
                raise HTTPException(
                    status_code=status.HTTP_400_BAD_REQUEST,
                    detail=f"Invalid status filter: {status_filter}"
                )
        
        # Format response
        jobs_data = []
        for job in user_jobs:
            elapsed_time = (datetime.utcnow() - job.created_at).total_seconds()
            
            job_data = {
                "job_id": job.job_id,
                "job_type": job.job_type.value,
                "status": job.state.value,
                "progress_percentage": job.progress_percentage,
                "current_step": job.current_step,
                "message": job.message,
                "created_at": job.created_at.isoformat(),
                "updated_at": job.updated_at.isoformat(),
                "elapsed_seconds": round(elapsed_time, 2),
                "details": {
                    "filename": job.details.get("filename"),
                    "file_size": job.details.get("file_size"),
                    "batch_id": job.details.get("batch_id")
                }
            }
            
            # Add completion info for finished jobs
            if job.state == JobState.COMPLETED:
                job_data["result"] = {
                    "total_transactions": job.details.get("total_transactions"),
                    "categorized_count": job.details.get("categorized_count"),
                    "overall_success_rate": job.details.get("overall_success_rate")
                }
            elif job.state == JobState.FAILED and job.error_info:
                job_data["error"] = {
                    "message": job.error_info.get("message", "Job failed"),
                    "error_code": job.error_info.get("error_code")
                }
            
            jobs_data.append(job_data)
        
        # Get summary statistics
        total_jobs = len(user_jobs)
        status_counts = {}
        for job in user_jobs:
            status = job.state.value
            status_counts[status] = status_counts.get(status, 0) + 1
        
        return {
            "jobs": jobs_data,
            "summary": {
                "total_jobs": total_jobs,
                "status_counts": status_counts,
                "limit": limit,
                "filtered_by": status_filter
            }
        }
        
    except HTTPException:
        raise
    except Exception as e:
        logger.error(f"Failed to get user jobs for {current_user.id}: {e}")
        raise HTTPException(
            status_code=status.HTTP_500_INTERNAL_SERVER_ERROR,
            detail="Failed to retrieve jobs"
        )

@router.get("/queue/stats")
async def get_queue_statistics(
    current_user: User = Depends(get_current_user_from_cookie)
):
    """
    Get comprehensive queue statistics and system health information.
    
    Provides insight into job queue performance, capacity, and
    processing metrics for monitoring and capacity planning.
    """
    try:
        # Get queue statistics
        queue_stats = job_manager.get_queue_stats()
        
        # Get user's active jobs
        user_jobs = await job_manager.get_user_jobs(str(current_user.id), limit=50)
        user_active_jobs = [job for job in user_jobs if job.state in [JobState.QUEUED, JobState.STARTED, JobState.PROCESSING]]
        
        # Calculate user-specific statistics
        user_stats = {
            "active_jobs": len(user_active_jobs),
            "max_concurrent": settings.MAX_CONCURRENT_JOBS_PER_USER,
            "remaining_capacity": max(0, settings.MAX_CONCURRENT_JOBS_PER_USER - len(user_active_jobs))
        }
        
        return {
            "queue_statistics": queue_stats,
            "user_statistics": user_stats,
            "system_limits": {
                "max_concurrent_jobs_per_user": settings.MAX_CONCURRENT_JOBS_PER_USER,
                "max_jobs_per_user_per_hour": settings.MAX_JOBS_PER_USER_PER_HOUR,
                "job_timeout_minutes": settings.JOB_TIMEOUT_MINUTES,
                "max_job_retries": settings.MAX_JOB_RETRIES
            },
            "queue_health": {
                "status": "healthy" if queue_stats.get("total_queued", 0) < 1000 else "busy",
                "total_queued": queue_stats.get("total_queued", 0),
                "processing_capacity": "available" if user_stats["remaining_capacity"] > 0 else "at_limit"
            }
        }
        
    except Exception as e:
        logger.error(f"Failed to get queue statistics: {e}")
        raise HTTPException(
            status_code=status.HTTP_500_INTERNAL_SERVER_ERROR,
            detail="Failed to retrieve queue statistics"
>>>>>>> 2bc20f74
        )<|MERGE_RESOLUTION|>--- conflicted
+++ resolved
@@ -31,17 +31,7 @@
     emit_database_progress,
     emit_categorization_progress
 )
-<<<<<<< HEAD
-from app.core.background_jobs import (
-    process_file_upload,
-    get_job_status,
-    cancel_job,
-    get_job_result,
-    JobStatus
-)
-=======
 from app.core.background_jobs import job_manager, JobPriority, JobState
->>>>>>> 2bc20f74
 
 router = APIRouter()
 logger = logging.getLogger(__name__)
@@ -1104,36 +1094,18 @@
         }
     }
 
-<<<<<<< HEAD
-@router.post("/async")
-=======
 @router.post("/csv/async")
->>>>>>> 2bc20f74
 async def upload_csv_async(
     request: Request,
     file: UploadFile = File(...),
     batch_id: Optional[str] = None,
-<<<<<<< HEAD
-=======
     priority: Optional[str] = "normal",
->>>>>>> 2bc20f74
     current_user: User = Depends(get_current_user_from_cookie),
     db: Session = Depends(get_db)
 ):
     """
     Upload and process CSV file asynchronously using background job queue.
     
-<<<<<<< HEAD
-    This endpoint initiates file processing in the background and returns immediately
-    with a job ID. Progress can be tracked via WebSocket or the /jobs/{job_id} endpoint.
-    
-    Features:
-    - SHA256 hash-based duplicate prevention
-    - Background processing with job queue
-    - Real-time progress tracking via WebSocket
-    - Comprehensive security validation
-    - Error handling and retry logic
-=======
     This endpoint queues the file processing as a background job and returns immediately
     with a job ID for tracking progress. The same comprehensive security validation and
     processing pipeline is maintained, but execution happens asynchronously.
@@ -1157,7 +1129,6 @@
     - status: Initial job status
     - estimated_processing_time: Estimated time to completion
     - tracking_endpoints: URLs for monitoring progress
->>>>>>> 2bc20f74
     """
     
     start_time = datetime.utcnow()
@@ -1190,50 +1161,6 @@
             request=request
         )
         
-<<<<<<< HEAD
-        logger.info(f"Initiating async file upload: {file.filename}, size: {file_size} bytes, user: {current_user.id}")
-        
-        # Get client info for monitoring
-        client_ip = request.client.host if request.client else None
-        user_agent = request.headers.get("User-Agent")
-        
-        # Step 1: Check upload permissions and rate limits
-        upload_allowed, deny_reason = await check_upload_allowed(
-            user_id=str(current_user.id),
-            filename=file.filename,
-            file_size=file_size,
-            file_content=content,
-            ip_address=client_ip,
-            user_agent=user_agent
-        )
-        
-        if not upload_allowed:
-            await record_upload(
-                user_id=str(current_user.id),
-                filename=file.filename,
-                file_size=file_size,
-                file_content=content,
-                success=False,
-                ip_address=client_ip,
-                user_agent=user_agent,
-                error=deny_reason
-            )
-            
-            security_audit_logger.log_file_upload_failure(
-                user_id=str(current_user.id),
-                filename=file.filename,
-                file_size=file_size,
-                error=f"Upload denied: {deny_reason}",
-                request=request
-            )
-            
-            raise HTTPException(
-                status_code=status.HTTP_429_TOO_MANY_REQUESTS,
-                detail=deny_reason
-            )
-        
-        # Generate SHA256 file hash for batch_id (replaces UUID for duplicate prevention)
-=======
         logger.info(f"Processing async file upload: {file.filename}, size: {file_size} bytes, user: {current_user.id}")
         
         # Validate priority
@@ -1282,18 +1209,13 @@
             )
         
         # Generate SHA256 file hash for batch_id (duplicate prevention)
->>>>>>> 2bc20f74
         if not batch_id:
             file_hash = calculate_file_hash_streaming(content)
             batch_id = file_hash
             
             logger.info(f"Generated SHA256 hash for {file.filename}: {truncate_hash_for_display(file_hash)} (size: {file_size} bytes)")
             
-<<<<<<< HEAD
-            # Early duplicate detection - check before any processing
-=======
             # Early duplicate detection
->>>>>>> 2bc20f74
             existing_upload = db.query(Transaction).filter(
                 Transaction.user_id == current_user.id,
                 Transaction.import_batch == file_hash
@@ -1320,108 +1242,6 @@
                     }
                 )
         
-<<<<<<< HEAD
-        # Step 2: Basic file validation (quick checks before queuing)
-        if not file.filename.lower().endswith('.csv'):
-            security_audit_logger.log_file_upload_failure(
-                user_id=str(current_user.id),
-                filename=file.filename,
-                file_size=file_size,
-                error="Invalid file extension",
-                request=request
-            )
-            raise HTTPException(
-                status_code=status.HTTP_400_BAD_REQUEST,
-                detail="Only CSV files are supported"
-            )
-        
-        # Step 3: Size validation
-        max_size = settings.MAX_FILE_SIZE
-        if file_size > max_size:
-            security_audit_logger.log_file_size_violation(
-                user_id=str(current_user.id),
-                filename=file.filename,
-                file_size=file_size,
-                max_allowed=max_size,
-                request=request
-            )
-            raise HTTPException(
-                status_code=status.HTTP_400_BAD_REQUEST,
-                detail=f"File too large. Maximum size: {max_size / (1024*1024):.1f} MB"
-            )
-        
-        # Step 4: Prepare file data for background processing
-        file_data = {
-            "content": content,
-            "filename": file.filename,
-            "file_size": file_size,
-            "batch_id": batch_id,
-            "upload_timestamp": start_time.isoformat(),
-            "client_ip": client_ip,
-            "user_agent": user_agent
-        }
-        
-        # Step 5: Submit job to background queue
-        try:
-            job = process_file_upload.delay(file_data, str(current_user.id))
-            job_id = job.id
-            
-            logger.info(f"Background job submitted successfully: {job_id} for user {current_user.id}")
-            
-            # Log successful job submission
-            security_audit_logger.log_file_upload_success(
-                user_id=str(current_user.id),
-                filename=file.filename,
-                file_size=file_size,
-                batch_id=batch_id,
-                processed_count=0,  # Will be updated by background job
-                request=request
-            )
-            
-            # Return immediate response with job information
-            response_data = {
-                "message": "File upload initiated successfully",
-                "job_id": job_id,
-                "batch_id": batch_id,
-                "file_hash": batch_id,
-                "status": "queued",
-                "processing_mode": "async",
-                "file_info": {
-                    "filename": file.filename,
-                    "file_size": file_size,
-                    "duplicate_prevention": "SHA256 hash-based"
-                },
-                "tracking": {
-                    "job_status_endpoint": f"/api/v1/upload/jobs/{job_id}",
-                    "websocket_topic": f"job_{job_id}",
-                    "estimated_processing_time": "2-5 minutes depending on file size"
-                },
-                "security": {
-                    "validation_pending": True,
-                    "malware_scan_pending": True,
-                    "content_sanitization_pending": True
-                }
-            }
-            
-            return response_data
-            
-        except Exception as e:
-            error_msg = f"Failed to submit background job: {str(e)}"
-            logger.error(f"Background job submission failed for user {current_user.id}: {error_msg}")
-            
-            security_audit_logger.log_file_upload_failure(
-                user_id=str(current_user.id),
-                filename=file.filename,
-                file_size=file_size,
-                error=error_msg,
-                request=request
-            )
-            
-            raise HTTPException(
-                status_code=status.HTTP_500_INTERNAL_SERVER_ERROR,
-                detail="Failed to initiate file processing. Please try again."
-            )
-=======
         # Get client info for monitoring
         client_ip = request.client.host if request.client else None
         user_agent = request.headers.get("User-Agent")
@@ -1482,7 +1302,6 @@
         logger.info(f"Queued async CSV upload job {job_id} for user {current_user.id}")
         
         return response_data
->>>>>>> 2bc20f74
         
     except HTTPException:
         # Re-raise HTTP exceptions
@@ -1491,89 +1310,33 @@
         # Create sanitized error response for unexpected errors
         error_detail = create_secure_error_response(
             exception=e,
-<<<<<<< HEAD
-            error_code="ASYNC_UPLOAD_INITIATION_ERROR",
-            error_category=ErrorCategory.SYSTEM_ERROR,
-            correlation_id=str(uuid.uuid4()),
-            user_message="An unexpected error occurred while initiating file upload.",
-            suggested_action="Please try again. If the problem persists, contact support."
-=======
             error_code="JOB_QUEUE_ERROR",
             error_category=ErrorCategory.SYSTEM_ERROR,
             correlation_id=str(uuid.uuid4()),
             user_message="Failed to queue upload job. Please try again.",
             suggested_action="If the problem persists, try the synchronous upload endpoint."
->>>>>>> 2bc20f74
         )
         
         security_audit_logger.log_file_upload_failure(
             user_id=str(current_user.id),
             filename=file.filename,
             file_size=len(content) if 'content' in locals() else 0,
-<<<<<<< HEAD
-            error=f"Unexpected error: {error_detail.correlation_id}",
-            request=request
-        )
-        
-        logger.error(f"Unexpected error initiating async upload for {file.filename}: {error_detail.correlation_id}")
-=======
             error=f"Job queue error: {error_detail.correlation_id}",
             request=request
         )
         
         logger.error(f"Failed to queue upload job for file {file.filename}: {error_detail.correlation_id}")
->>>>>>> 2bc20f74
         raise HTTPException(
             status_code=status.HTTP_500_INTERNAL_SERVER_ERROR,
             detail=error_detail.user_message
         )
 
-<<<<<<< HEAD
-@router.get("/jobs/{job_id}")
-async def get_job_status_endpoint(
-=======
 @router.get("/jobs/{job_id}/status")
 async def get_job_status(
->>>>>>> 2bc20f74
     job_id: str,
     current_user: User = Depends(get_current_user_from_cookie)
 ):
     """
-<<<<<<< HEAD
-    Get the status of a background job
-    
-    Args:
-        job_id: The job ID to check
-        
-    Returns:
-        Job status information
-    """
-    try:
-        # Get job status from Redis
-        status_data = get_job_status(job_id)
-        
-        if not status_data:
-            raise HTTPException(
-                status_code=status.HTTP_404_NOT_FOUND,
-                detail="Job not found or expired"
-            )
-        
-        # Get job result from Celery if completed
-        result_data = None
-        if status_data.get("status") in ["completed", "failed"]:
-            result_data = get_job_result(job_id)
-        
-        response_data = {
-            "job_id": job_id,
-            "status": status_data.get("status"),
-            "progress": status_data.get("progress", 0.0),
-            "message": status_data.get("message", ""),
-            "details": status_data.get("details", {}),
-            "updated_at": status_data.get("updated_at"),
-            "result": result_data
-        }
-        
-=======
     Get detailed status and progress of a background upload job.
     
     Returns comprehensive job information including:
@@ -1649,82 +1412,23 @@
                 "overall_success_rate": job_progress.details.get("overall_success_rate")
             }
         
->>>>>>> 2bc20f74
         return response_data
         
     except HTTPException:
         raise
     except Exception as e:
-<<<<<<< HEAD
-        logger.error(f"Error getting job status for {job_id}: {str(e)}")
-=======
         logger.error(f"Failed to get job status for {job_id}: {e}")
->>>>>>> 2bc20f74
         raise HTTPException(
             status_code=status.HTTP_500_INTERNAL_SERVER_ERROR,
             detail="Failed to retrieve job status"
         )
 
-<<<<<<< HEAD
-@router.delete("/jobs/{job_id}")
-async def cancel_job_endpoint(
-=======
 @router.get("/jobs/{job_id}/progress")
 async def get_job_progress(
->>>>>>> 2bc20f74
     job_id: str,
     current_user: User = Depends(get_current_user_from_cookie)
 ):
     """
-<<<<<<< HEAD
-    Cancel a running background job
-    
-    Args:
-        job_id: The job ID to cancel
-        
-    Returns:
-        Cancellation status
-    """
-    try:
-        # Get current job status
-        status_data = get_job_status(job_id)
-        
-        if not status_data:
-            raise HTTPException(
-                status_code=status.HTTP_404_NOT_FOUND,
-                detail="Job not found or expired"
-            )
-        
-        # Check if job can be cancelled
-        if status_data.get("status") in ["completed", "failed", "cancelled"]:
-            raise HTTPException(
-                status_code=status.HTTP_400_BAD_REQUEST,
-                detail=f"Job cannot be cancelled in status: {status_data.get('status')}"
-            )
-        
-        # Attempt to cancel the job
-        success = cancel_job(job_id)
-        
-        if success:
-            return {
-                "message": "Job cancelled successfully",
-                "job_id": job_id,
-                "status": "cancelled"
-            }
-        else:
-            raise HTTPException(
-                status_code=status.HTTP_500_INTERNAL_SERVER_ERROR,
-                detail="Failed to cancel job"
-            )
-            
-    except HTTPException:
-        raise
-    except Exception as e:
-        logger.error(f"Error cancelling job {job_id}: {str(e)}")
-        raise HTTPException(
-            status_code=status.HTTP_500_INTERNAL_SERVER_ERROR,
-            detail="Failed to cancel job"
-=======
     Get real-time progress updates for a background upload job.
     
     Lightweight endpoint optimized for frequent polling to get
@@ -1965,5 +1669,4 @@
         raise HTTPException(
             status_code=status.HTTP_500_INTERNAL_SERVER_ERROR,
             detail="Failed to retrieve queue statistics"
->>>>>>> 2bc20f74
         )