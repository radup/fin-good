from pydantic_settings import BaseSettings
from typing import List, Optional
import os
import re
import secrets
import sys
import urllib.parse
from pydantic import field_validator, ConfigDict

class Settings(BaseSettings):
    # App settings
    APP_NAME: str = "FinGood"
    DEBUG: bool = True
    VERSION: str = "1.0.0"
    
    # Database - Environment variables are required for production security
    DATABASE_URL: Optional[str] = None
    REDIS_URL: Optional[str] = None
    
    # Security - Environment variables are required for production security
    SECRET_KEY: Optional[str] = None
    ALGORITHM: str = "HS256"
    ACCESS_TOKEN_EXPIRE_MINUTES: int = 30
    
    # Cookie Security Settings
    COOKIE_NAME: str = "fingood_auth"
    COOKIE_SECURE: bool = True  # Set to False for localhost development
    COOKIE_HTTPONLY: bool = True
    COOKIE_SAMESITE: str = "strict"
    COOKIE_DOMAIN: Optional[str] = None  # Set to your domain in production
    
    # CSRF Protection
    CSRF_SECRET_KEY: Optional[str] = None
    CSRF_TOKEN_EXPIRE_MINUTES: int = 60
    
    # CORS
    ALLOWED_HOSTS: List[str] = [
        "http://localhost:3000", 
        "http://127.0.0.1:3000",
        "http://localhost:3001", 
        "http://127.0.0.1:3001"
    ]
    
    # Security Headers and HTTPS Enforcement
    ENFORCE_HTTPS: bool = True  # Set to False for localhost development
    HSTS_MAX_AGE: int = 31536000  # 1 year in seconds
    HSTS_INCLUDE_SUBDOMAINS: bool = True
    HSTS_PRELOAD: bool = True
    ENABLE_SECURITY_HEADERS: bool = True
    
    # Content Security Policy
    CUSTOM_CSP_POLICY: Optional[str] = None  # Use default financial CSP if None
    
    # Frame Options
    ALLOWED_FRAME_ORIGINS: List[str] = []  # Empty list means DENY all framing
    
    # Referrer Policy
    REFERRER_POLICY: str = "strict-origin-when-cross-origin"
    
    # Security Logging
    ENABLE_SECURITY_LOGGING: bool = True
    
    # File upload with enhanced security controls
    UPLOAD_DIR: str = "uploads"
    MAX_FILE_SIZE: int = 10 * 1024 * 1024  # 10MB global limit
    ALLOWED_EXTENSIONS: List[str] = [".csv", ".xlsx", ".xls"]
    
    # File size limits by type (bytes)
    MAX_CSV_SIZE: int = 50 * 1024 * 1024   # 50MB for CSV files
    MAX_EXCEL_SIZE: int = 25 * 1024 * 1024  # 25MB for Excel files
    
    # File validation settings
    MAX_COLUMNS_PER_CSV: int = 100
    MAX_ROWS_PER_CSV: int = 1000000  # 1 million rows
    
    # Security scanning settings
    ENABLE_MALWARE_SCANNING: bool = True
    QUARANTINE_SUSPICIOUS_FILES: bool = True
    VIRUSTOTAL_API_KEY: Optional[str] = None
    
    # Rate limiting for file uploads
    MAX_UPLOADS_PER_HOUR: int = 50
    MAX_UPLOADS_PER_DAY: int = 200
    
    # Comprehensive Rate Limiting Settings
    ENABLE_RATE_LIMITING: bool = True
    
    # Redis-based rate limiting
    RATE_LIMIT_REDIS_KEY_PREFIX: str = "fingood:rate_limit"
    
    # Global rate limiting defaults (can be overridden per user tier)
    DEFAULT_REQUESTS_PER_MINUTE: int = 60
    DEFAULT_REQUESTS_PER_HOUR: int = 1000
    DEFAULT_REQUESTS_PER_DAY: int = 10000
    
    # Authentication rate limiting (stricter limits for security)
    AUTH_REQUESTS_PER_MINUTE: int = 5
    AUTH_REQUESTS_PER_HOUR: int = 20
    AUTH_REQUESTS_PER_DAY: int = 100
    AUTH_BLOCK_DURATION_MINUTES: int = 30
    
    # Brute force protection
    BRUTE_FORCE_ATTEMPTS_PER_MINUTE: int = 3
    BRUTE_FORCE_ATTEMPTS_PER_HOUR: int = 10
    BRUTE_FORCE_BLOCK_DURATION_MINUTES: int = 60
    
    # DDoS protection
    DDOS_REQUESTS_PER_MINUTE: int = 100
    DDOS_REQUESTS_PER_HOUR: int = 1000
    DDOS_BLOCK_DURATION_MINUTES: int = 120
    
    # Upload rate limiting (file operations)
    UPLOAD_REQUESTS_PER_MINUTE: int = 2
    UPLOAD_REQUESTS_PER_HOUR: int = 10
    UPLOAD_REQUESTS_PER_DAY: int = 50
    
    # Analytics rate limiting
    ANALYTICS_REQUESTS_PER_MINUTE: int = 10
    ANALYTICS_REQUESTS_PER_HOUR: int = 100
    ANALYTICS_REQUESTS_PER_DAY: int = 500
    
    # Trusted IP ranges (no rate limiting applied)
    TRUSTED_IP_RANGES: List[str] = [
        "127.0.0.0/8",    # Localhost
        "10.0.0.0/8",     # Private network
        "172.16.0.0/12",  # Private network
        "192.168.0.0/16"  # Private network
    ]
    
    # Rate limit monitoring and alerting
    ENABLE_RATE_LIMIT_MONITORING: bool = True
    RATE_LIMIT_ALERT_THRESHOLD_MULTIPLIER: float = 1.5
    RATE_LIMIT_VIOLATION_ALERT_COUNT: int = 3
    
    # Security block settings
    ENABLE_AUTOMATIC_SECURITY_BLOCKS: bool = True
    MAX_SECURITY_BLOCK_DURATION_HOURS: int = 24
    
    # WebSocket Configuration
    ENABLE_WEBSOCKETS: bool = True
    MAX_WEBSOCKET_CONNECTIONS_PER_USER: int = 5
    WEBSOCKET_HEARTBEAT_INTERVAL: int = 30  # seconds
    WEBSOCKET_CONNECTION_TIMEOUT: int = 300  # seconds (5 minutes)
    WEBSOCKET_MESSAGE_RATE_LIMIT: int = 10  # messages per second
    WEBSOCKET_MAX_MESSAGE_SIZE: int = 1024  # bytes
    
<<<<<<< HEAD
    # Background Jobs Configuration
    ENABLE_BACKGROUND_JOBS: bool = True
    CELERY_WORKER_CONCURRENCY: int = 2
    CELERY_TASK_TIME_LIMIT: int = 1800  # 30 minutes
    CELERY_TASK_SOFT_TIME_LIMIT: int = 1500  # 25 minutes
    CELERY_MAX_TASKS_PER_CHILD: int = 1000
    CELERY_RESULT_EXPIRES: int = 3600  # 1 hour
=======
    # Background Job Queue Configuration
    ENABLE_BACKGROUND_JOBS: bool = True
    JOB_TIMEOUT_MINUTES: int = 30  # Default job timeout in minutes
    MAX_JOB_RETRIES: int = 3  # Maximum retry attempts for failed jobs
    JOB_RESULT_TTL_HOURS: int = 24  # Job result retention in hours
    ENABLE_JOB_MONITORING: bool = True  # Enable job monitoring dashboard
    
    # Job queue priorities and limits
    MAX_JOBS_PER_USER_PER_HOUR: int = 20
    MAX_CONCURRENT_JOBS_PER_USER: int = 3
    CRITICAL_QUEUE_MAX_SIZE: int = 100
    HIGH_QUEUE_MAX_SIZE: int = 500
    NORMAL_QUEUE_MAX_SIZE: int = 1000
    LOW_QUEUE_MAX_SIZE: int = 2000
>>>>>>> 2bc20f74
    
    # AI/ML settings
    OLLAMA_BASE_URL: str = "http://localhost:11434"
    OLLAMA_MODEL: str = "llama2"
    
    # Password Reset Security Settings
    PASSWORD_RESET_TOKEN_EXPIRE_HOURS: int = 1
    MAX_PASSWORD_RESET_ATTEMPTS_PER_HOUR: int = 3
    MAX_PASSWORD_RESET_ATTEMPTS_PER_DAY: int = 10
    
    # Email Configuration
    FRONTEND_URL: str = "http://localhost:3000"  # Frontend URL for reset links
    
    # External APIs
    QUICKBOOKS_CLIENT_ID: Optional[str] = None
    QUICKBOOKS_CLIENT_SECRET: Optional[str] = None
    XERO_CLIENT_ID: Optional[str] = None
    XERO_CLIENT_SECRET: Optional[str] = None
    
    # Logging Configuration
    LOG_LEVEL: str = "INFO"
    LOG_DIR: str = "logs"
    ENABLE_CONSOLE_LOGGING: bool = True
    ENABLE_FILE_LOGGING: bool = True
    ENABLE_JSON_LOGGING: bool = True
    ENABLE_LOG_ROTATION: bool = True
    MAX_LOG_FILE_SIZE: int = 100 * 1024 * 1024  # 100MB
    LOG_BACKUP_COUNT: int = 10
    
    # Advanced logging features
    ENABLE_SYSTEM_MONITORING: bool = True
    SYSTEM_METRICS_INTERVAL: int = 60  # seconds
    ENABLE_PERFORMANCE_MONITORING: bool = True
    ENABLE_REQUEST_LOGGING: bool = True
    ENABLE_RESPONSE_LOGGING: bool = True
    LOG_REQUEST_BODIES: bool = False  # Security risk if enabled
    LOG_RESPONSE_BODIES: bool = False  # Security risk if enabled
    MASK_SENSITIVE_DATA: bool = True
    MAX_LOG_BODY_SIZE: int = 1024 * 1024  # 1MB
    
    # Compliance and audit logging
    ENABLE_COMPLIANCE_LOGGING: bool = True
    ENABLE_TRANSACTION_AUDIT: bool = True
    COMPLIANCE_SECRET_KEY: Optional[str] = None
    ENABLE_DIGITAL_SIGNATURES: bool = False
    AUDIT_RETENTION_YEARS: int = 7
    
    # Remote logging and SIEM integration
    ENABLE_SYSLOG: bool = False
    SYSLOG_ADDRESS: Optional[str] = None
    ENABLE_REMOTE_LOGGING: bool = False
    REMOTE_LOG_URL: Optional[str] = None
    
    # Log filtering and exclusions
    EXCLUDED_LOG_PATHS: List[str] = [
        "/health", "/metrics", "/favicon.ico", "/robots.txt", "/ping", "/status"
    ]
    EXCLUDED_USER_AGENTS: List[str] = [
        "HealthCheck", "Monitoring", "Pingdom", "StatusCake", "UptimeRobot"
    ]
    
    model_config = ConfigDict(
        env_file=".env",
        case_sensitive=True
    )
    
    @field_validator('SECRET_KEY')
    @classmethod
    def validate_secret_key(cls, v):
        """Validate SECRET_KEY meets security requirements for financial applications."""
        if not v:
            raise ValueError(
                "SECRET_KEY environment variable is required. "
                "Generate a secure key using: python -c 'import secrets; print(secrets.token_urlsafe(32))'"
            )
        
        # Reject dangerous default values
        dangerous_defaults = [
            "your-secret-key-change-in-production",
            "secret",
            "secretkey",
            "password",
            "123456",
            "changeme",
            "default",
            "test",
            "dev",
            "development"
        ]
        
        if v.lower() in [d.lower() for d in dangerous_defaults]:
            raise ValueError(
                "SECRET_KEY cannot use default or common values. "
                "Generate a secure key using: python -c 'import secrets; print(secrets.token_urlsafe(32))'"
            )
        
        # Validate minimum length for cryptographic security
        if len(v) < 32:
            raise ValueError(
                f"SECRET_KEY must be at least 32 characters long for security. "
                f"Current length: {len(v)}. "
                "Generate a secure key using: python -c 'import secrets; print(secrets.token_urlsafe(32))'"
            )
        
        # Check for sufficient entropy (basic heuristic)
        unique_chars = len(set(v))
        if unique_chars < 8:
            raise ValueError(
                "SECRET_KEY appears to have insufficient entropy. "
                "Generate a secure key using: python -c 'import secrets; print(secrets.token_urlsafe(32))'"
            )
        
        return v
    
    @field_validator('CSRF_SECRET_KEY')
    @classmethod
    def validate_csrf_secret_key(cls, v):
        """Validate CSRF_SECRET_KEY meets security requirements."""
        if not v:
            raise ValueError(
                "CSRF_SECRET_KEY environment variable is required. "
                "Generate a secure key using: python -c 'import secrets; print(secrets.token_urlsafe(32))'"
            )
        
        if len(v) < 32:
            raise ValueError(
                f"CSRF_SECRET_KEY must be at least 32 characters long for security. "
                f"Current length: {len(v)}. "
                "Generate a secure key using: python -c 'import secrets; print(secrets.token_urlsafe(32))'"
            )
        
        return v
    
    @field_validator('COMPLIANCE_SECRET_KEY')
    @classmethod
    def validate_compliance_secret_key(cls, v):
        """Validate COMPLIANCE_SECRET_KEY meets security requirements for audit integrity."""
        if not v:
            raise ValueError(
                "COMPLIANCE_SECRET_KEY environment variable is required for audit log integrity. "
                "Generate a secure key using: python -c 'import secrets; print(secrets.token_urlsafe(32))'"
            )
        
        if len(v) < 32:
            raise ValueError(
                f"COMPLIANCE_SECRET_KEY must be at least 32 characters long for audit integrity. "
                f"Current length: {len(v)}. "
                "Generate a secure key using: python -c 'import secrets; print(secrets.token_urlsafe(32))'"
            )
        
        # Ensure it's different from other keys for security isolation
        if hasattr(cls, 'SECRET_KEY') and v == cls.SECRET_KEY:
            raise ValueError(
                "COMPLIANCE_SECRET_KEY must be different from SECRET_KEY for security isolation"
            )
        
        return v
    
    # Database and Redis validators are defined below with comprehensive security checks
    
    @field_validator('DATABASE_URL')
    @classmethod
    def validate_database_url(cls, v):
        """Validate DATABASE_URL meets security requirements for financial applications."""
        if not v:
            raise ValueError(
                "DATABASE_URL environment variable is required. "
                "Example: postgresql://username:password@hostname:port/database_name"
            )
        
        # Reject dangerous default values
        dangerous_defaults = [
            "postgresql://postgres:password@localhost:5432/fingood",
            "postgresql://user:password@localhost:5432/db",
            "postgresql://postgres:123456@localhost:5432/fingood",
            "postgresql://postgres:admin@localhost:5432/fingood",
            "postgresql://admin:admin@localhost:5432/fingood",
            "postgresql://root:root@localhost:5432/fingood",
            "postgresql://test:test@localhost:5432/test",
            "sqlite:///./test.db",
            "postgresql://postgres@localhost:5432/fingood"
        ]
        
        if v.lower() in [d.lower() for d in dangerous_defaults]:
            raise ValueError(
                "DATABASE_URL cannot use default or common values. "
                "Use secure credentials with strong passwords."
            )
        
        # Validate URL format
        try:
            parsed = urllib.parse.urlparse(v)
        except Exception:
            raise ValueError("DATABASE_URL must be a valid URL format")
        
        # Validate supported database schemes
        if parsed.scheme not in ['postgresql', 'postgresql+psycopg2', 'sqlite']:
            raise ValueError(
                f"Unsupported database scheme: {parsed.scheme}. "
                "Supported schemes: postgresql, postgresql+psycopg2, sqlite"
            )
        
        # Security checks for production databases
        if parsed.scheme.startswith('postgresql'):
            # Validate hostname/host
            if not parsed.hostname:
                raise ValueError("DATABASE_URL must include a hostname")
            
            # Check for secure authentication
            if not parsed.username:
                raise ValueError("DATABASE_URL must include username for authentication")
            
            # Password strength validation (skip for development localhost)
            if parsed.hostname not in ['localhost', '127.0.0.1'] and parsed.password:
                if len(parsed.password) < 12:
                    raise ValueError(
                        "Database password must be at least 12 characters for production use"
                    )
                
                # Check for weak passwords
                weak_passwords = [
                    'password', 'admin', 'root', '123456', 'postgres', 
                    'fingood', 'test', 'dev', 'development', 'production'
                ]
                if parsed.password.lower() in weak_passwords:
                    raise ValueError(
                        "Database password cannot use common/weak values. "
                        "Use a strong, unique password."
                    )
            
            # Validate database name
            if not parsed.path or parsed.path == '/':
                raise ValueError("DATABASE_URL must include a database name")
            
            # Remove leading slash from path to get database name
            db_name = parsed.path.lstrip('/')
            if not db_name:
                raise ValueError("DATABASE_URL must include a valid database name")
            
            # Check for SQL injection patterns in database name
            if re.search(r'[;\'\"\\]', db_name):
                raise ValueError("Database name contains potentially dangerous characters")
        
        return v

    @field_validator('REDIS_URL')
    @classmethod
    def validate_redis_url(cls, v):
        """Validate REDIS_URL meets security requirements for financial applications."""
        if not v:
            raise ValueError(
                "REDIS_URL environment variable is required. "
                "Example: redis://username:password@hostname:port/db_number"
            )
        
        # Reject dangerous default values
        dangerous_defaults = [
            "redis://localhost:6379",
            "redis://127.0.0.1:6379",
            "redis://:password@localhost:6379",
            "redis://admin:admin@localhost:6379",
            "redis://root:root@localhost:6379",
            "redis://test:test@localhost:6379",
            "redis://:admin@localhost:6379",
            "redis://:root@localhost:6379",
            "redis://:test@localhost:6379"
        ]
        
        if v.lower() in [d.lower() for d in dangerous_defaults]:
            raise ValueError(
                "REDIS_URL cannot use default or common values. "
                "Use secure credentials and configuration."
            )
        
        # Validate URL format
        try:
            parsed = urllib.parse.urlparse(v)
        except Exception:
            raise ValueError("REDIS_URL must be a valid URL format")
        
        # Validate Redis scheme
        if parsed.scheme not in ['redis', 'rediss']:
            raise ValueError(
                f"Unsupported Redis scheme: {parsed.scheme}. "
                "Supported schemes: redis (unencrypted), rediss (TLS encrypted)"
            )
        
        # Validate hostname
        if not parsed.hostname:
            raise ValueError("REDIS_URL must include a hostname")
        
        # Security checks for production Redis
        if parsed.hostname not in ['localhost', '127.0.0.1']:
            # Recommend TLS for production
            if parsed.scheme != 'rediss':
                # Warning for unencrypted Redis in production
                pass  # Allow but log warning
            
            # Validate authentication for production
            if parsed.password:
                if len(parsed.password) < 12:
                    raise ValueError(
                        "Redis password must be at least 12 characters for production use"
                    )
                
                # Check for weak passwords
                weak_passwords = [
                    'password', 'admin', 'root', '123456', 'redis', 
                    'fingood', 'test', 'dev', 'development', 'production'
                ]
                if parsed.password.lower() in weak_passwords:
                    raise ValueError(
                        "Redis password cannot use common/weak values. "
                        "Use a strong, unique password."
                    )
        
        return v

# Initialize settings with comprehensive error handling
# Skip initialization during testing
if "pytest" not in sys.modules:
    try:
        settings = Settings()
    except Exception as e:
        print(f"\n❌ CRITICAL CONFIGURATION ERROR: {str(e)}\n", file=sys.stderr)
        print("🔐 For development, create a .env file with:", file=sys.stderr)
        print(f"SECRET_KEY={secrets.token_urlsafe(32)}", file=sys.stderr)
        print("DATABASE_URL=postgresql://username:password@localhost:5432/fingood", file=sys.stderr)
        print("REDIS_URL=redis://:secure_dev_password_2024@localhost:6379/0", file=sys.stderr)
        print("", file=sys.stderr)
        print("🚀 For production, use securely generated environment variables.", file=sys.stderr)
        print("📖 See .env.example for complete configuration examples.\n", file=sys.stderr)
        sys.exit(1)
else:
    # For testing, create a placeholder that will be overridden
    settings = None

# Create upload directory if it doesn't exist (skip during testing)
if settings is not None:
    os.makedirs(settings.UPLOAD_DIR, exist_ok=True)

# Security validation on startup
if settings is not None and ("pytest" not in sys.modules):
    # Log successful security configuration (without exposing sensitive data)
    print(f"✅ Security configuration validated: SECRET_KEY length={len(settings.SECRET_KEY)} characters")
    print(f"🔒 JWT Algorithm: {settings.ALGORITHM}")
    print(f"⏰ Token Expiry: {settings.ACCESS_TOKEN_EXPIRE_MINUTES} minutes")
    
    # Log database configuration status (without exposing credentials)
    db_parsed = urllib.parse.urlparse(settings.DATABASE_URL)
    redis_parsed = urllib.parse.urlparse(settings.REDIS_URL)
    print(f"🗄️  Database: {db_parsed.scheme}://{db_parsed.hostname}:{db_parsed.port}/{db_parsed.path.lstrip('/')}")
    print(f"📊 Redis: {redis_parsed.scheme}://{redis_parsed.hostname}:{redis_parsed.port}")
    
    # Security warnings for production
    if not settings.DEBUG:
        if db_parsed.hostname in ['localhost', '127.0.0.1']:
            print("⚠️  WARNING: Using localhost database in production mode")
        if redis_parsed.hostname in ['localhost', '127.0.0.1']:
            print("⚠️  WARNING: Using localhost Redis in production mode")
        if redis_parsed.scheme == 'redis' and redis_parsed.hostname not in ['localhost', '127.0.0.1']:
            print("⚠️  WARNING: Using unencrypted Redis connection for production")<|MERGE_RESOLUTION|>--- conflicted
+++ resolved
@@ -144,15 +144,6 @@
     WEBSOCKET_MESSAGE_RATE_LIMIT: int = 10  # messages per second
     WEBSOCKET_MAX_MESSAGE_SIZE: int = 1024  # bytes
     
-<<<<<<< HEAD
-    # Background Jobs Configuration
-    ENABLE_BACKGROUND_JOBS: bool = True
-    CELERY_WORKER_CONCURRENCY: int = 2
-    CELERY_TASK_TIME_LIMIT: int = 1800  # 30 minutes
-    CELERY_TASK_SOFT_TIME_LIMIT: int = 1500  # 25 minutes
-    CELERY_MAX_TASKS_PER_CHILD: int = 1000
-    CELERY_RESULT_EXPIRES: int = 3600  # 1 hour
-=======
     # Background Job Queue Configuration
     ENABLE_BACKGROUND_JOBS: bool = True
     JOB_TIMEOUT_MINUTES: int = 30  # Default job timeout in minutes
@@ -167,7 +158,6 @@
     HIGH_QUEUE_MAX_SIZE: int = 500
     NORMAL_QUEUE_MAX_SIZE: int = 1000
     LOW_QUEUE_MAX_SIZE: int = 2000
->>>>>>> 2bc20f74
     
     # AI/ML settings
     OLLAMA_BASE_URL: str = "http://localhost:11434"
